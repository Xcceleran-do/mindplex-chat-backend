from datetime import datetime
from enum import Enum
import os
import json
from typing import Annotated, Any, Generator, Optional
from pydantic import BaseModel
from sqlalchemy import event
from sqlmodel import (
    Relationship,
    Field,
    SQLModel,
    Session,
    UniqueConstraint,
    create_engine,
    select,
)
from .api import MindplexUser, Mindplex, MindplexApiException
import psycopg2
from psycopg2 import OperationalError
import secrets
import time
from confluent_kafka import Producer, Consumer, KafkaException, KafkaError 
from confluent_kafka.admin import AdminClient, NewTopic


POSTGRES_PASSWORD = os.environ.get("POSTGRES_PASSWORD")
POSTGRES_HOST = os.environ.get("POSTGRES_HOST")
POSTGRES_DB = os.environ.get("POSTGRES_DB")
POSTGRES_PORT = os.environ.get("POSTGRES_PORT")
POSTGRES_USER = os.environ.get("POSTGRES_USER")

<<<<<<< HEAD
TEST_POSTGRES_PASSWORD = os.environ.get("TEST_POSTGRES_PASSWORD")
TEST_POSTGRES_HOST = os.environ.get("TEST_POSTGRES_HOST")
TEST_POSTGRES_DB = os.environ.get("TEST_POSTGRES_DB")
TEST_POSTGRES_PORT = os.environ.get("TEST_POSTGRES_PORT")
TEST_POSTGRES_USER = os.environ.get("TEST_POSTGRES_USER")

KAFKA_BOOTSTRAP_SERVERS = os.getenv("KAFKA_BOOTSTRAP_SERVERS", "kafka:9092")

if os.environ["ENVIRONMENT"] == "test": 
    engine = create_engine(
        f"postgresql://{TEST_POSTGRES_USER}:{TEST_POSTGRES_PASSWORD}@{TEST_POSTGRES_HOST}:{TEST_POSTGRES_PORT}/{TEST_POSTGRES_DB}",
        pool_size=10,
        max_overflow=20
   )
else:
    engine = create_engine(f"postgresql://{POSTGRES_USER}:{POSTGRES_PASSWORD}@{POSTGRES_HOST}:{POSTGRES_PORT}/{POSTGRES_DB}",
        pool_size=10,
        max_overflow=20
   )
=======
engine = create_engine(f"postgresql://{POSTGRES_USER}:{POSTGRES_PASSWORD}@{POSTGRES_HOST}:{POSTGRES_PORT}/{POSTGRES_DB}",
    pool_size=10,
    max_overflow=20
)
>>>>>>> 614e1ff6

# Helpers

def wait_for_postgres(host, port, db, user, password, timeout=30):
    start = time.time()
    while True:
        try:
            conn = psycopg2.connect(
                dbname=db,
                user=user,
                password=password,
                host=host,
                port=port,
            )
            conn.close()
            break
        except OperationalError as e:
            if time.time() - start > timeout:
                raise e
            print("Waiting for PostgreSQL...")
            time.sleep(1)


def generate_id():
    # TODO: check for id duplication
    return secrets.token_hex(8)


class RoomType(str, Enum):
    UNIVERSAL = "universal"
    PRIVATE = "private"


class RoomTopicStatus(str, Enum):
    NOT_CREATED = "not_created"
    PENDING = "pending"
    CREATED = "created"
    EXISTS = "exists"


class RoomParticipantLink(SQLModel, table=True):
    user_id: str | None = Field(default=None, foreign_key="user.id", primary_key=True, ondelete="CASCADE")
    room_id: str | None = Field(default=None, foreign_key="room.id", primary_key=True, ondelete="CASCADE")


class RoomMessagesLink(SQLModel, table=True):
    message_id: str | None = Field(
        default=None, foreign_key="message.id", primary_key=True, ondelete="CASCADE"
    )
    room_id: str | None = Field(default=None, foreign_key="room.id", primary_key=True, ondelete="CASCADE")


class User(SQLModel, table=True):
    id: str | None = Field(default_factory=generate_id, primary_key=True)
    remote_id: str = Field(unique=True)

    rooms: list["Room"] = Relationship(
        back_populates="participants", link_model=RoomParticipantLink
    )
    owned_rooms: list["Room"] = Relationship(
        back_populates="owner", cascade_delete=True
    )
    messages: list["Message"] = Relationship(back_populates="owner")

    _table_args__ = (UniqueConstraint("id", "remote_id"),)

    def all_rooms(self) -> list["Room"]:
        """Returns a list of rooms where the user is either a participant or the owner"""
        return self.rooms + self.owned_rooms

    @classmethod
    async def from_remote_or_db(cls, remote_id, session: Session) -> "User":
        """gets a user from remote servers or the local database respectively

        Args:
            remote_id (str): the mindplex(or any user providing service) id
            session (Session): the session to use

        Returns:
            User: the user

        Raises:
            UserNotFoundException: if the user is not found in both remote server and local
            db
        """

        user = session.exec(select(User).where(User.remote_id == remote_id)).first()

        if user is not None:
            return user

        # get user from mindplex
        mpx_sdk = Mindplex()
        try:
            remote_user = await mpx_sdk.get_user(remote_id)
            user = User(remote_id=await mpx_sdk.get_user_id(remote_user))
            session.add(user)
            session.commit()
            session.refresh(user)
            return user
        except MindplexApiException:
            # TODO: log error
            raise UserNotFoundException(
                f"User with remote id {remote_id} not found"
            )


class RoomBase(SQLModel):
    room_type: RoomType = Field(default=RoomType.UNIVERSAL)


class Room(RoomBase, table=True):
    id: str | None = Field(default_factory=generate_id, primary_key=True)

    participants: list[User] = Relationship(
        back_populates="rooms", link_model=RoomParticipantLink
    )
    messages: list["Message"] = Relationship(
        back_populates="rooms", link_model=RoomMessagesLink
    )

    owner_id: str = Field(foreign_key="user.id")
    owner: User = Relationship(back_populates="owned_rooms")
    created: datetime = Field(default_factory=datetime.now)
    last_interacted: datetime = Field(default_factory=datetime.now)

    _kafka_topic_prefix = "room"
    _kafka_group_prefix = "group"
    _create_topic_status: RoomTopicStatus  = RoomTopicStatus.NOT_CREATED

    async def add_participant(self, participant: "User"):
        """add a participant to the room and commit to db.

        Raises:
            RoomValidationException: if the participant is already in the room
            RoomValidationException: if the room is private and the room has > 2 participants
        """
        if self.room_type == RoomType.PRIVATE and await self.is_user_in_room(participant):
            raise RoomValidationException("Participant is already in the room")

        if self.room_type == RoomType.PRIVATE and len(self.participants) == 1:
            raise RoomValidationException("Room is private")

        self.participants.append(participant)

    async def add_message(self, message: "Message"):
        """add a message to the room.

        Args:
            message (Message): the message to add

        Raises:
            RoomValidationException: if the message is None, not the room owner
            or not a participant

        Returns:
            Message: the message that is added
        """
        if (
            not await self.is_user_in_room(message.owner)
            and not (self.room_type == RoomType.UNIVERSAL)
        ):
            raise RoomValidationException("User is not in the room")

        self.messages.append(message)

        return message

    async def is_message_in_room(self, message: "Message"):
        return message in self.messages

    async def is_user_in_room(self, user: "User"):
        """checks if a user is in the room as a participant or owner

        Args:
            user (User): the user to check

        Returns:
            bool: True if the user is in the room
        """
        return (
                user in self.participants 
                or user.id == self.owner_id 
                or self.room_type == RoomType.UNIVERSAL
        )

    @classmethod
    async def get_by_id(
        cls, room_id: str, session: Session, raise_exc: bool = True
    ) -> Optional["Room"]:
        """Gets a room by id

        Args:
            room_id (str): the id of the room
            session (Session): the session to use
            raise_exc (bool, optional): whether to raise an exception if the room \
            is not found. Defaults to True.

        Raises:
            RoomNotFoundException: if the room is not found and raise_exc is True

        Returns:
            Room: the room
            None: if the room is not found and raise_exc is False
        """
        room = session.exec(select(cls).where(cls.id == room_id)).first()
        if room is None and raise_exc:
            raise RoomNotFoundException("Room not found")
        return room

    async def send_message(self, messages: list["Message"]):
        """send a message to a kafka topic representing the room. make sure
        that the message in question is refreshed before sending as this might
        cause a race condition.

        Args:
            message (Message): the message to send

        Raises:
            RoomValidationException: if the message is not in the room
            RoomNotFoundException: if the room is not found in the database

        Returns:
            Message: the message that is sent
        """

        producer = self.kafka_producer()

        for message in messages:
            if message.id == None:
                raise MessageNotFoundException("message id is not set")

            if not await self.is_message_in_room(message):
                raise RoomValidationException("Message is not in the room")

            if self.id == None:
                raise RoomNotFoundException("room id is not set")

            producer.produce(
                self.kafka_topic_name(),
                json.dumps(
                    {
                        "type": "text",
                        "message_id": message.id
                    }
                ).encode('utf-8')
            )
            producer.flush()

        return messages

    def message_stream(self) -> Generator[Optional["Message"], None, None]:
        """ Generates a stream of messages from a kafka topic representing the room

        Yields:
            Message: the message
        """
        consumer = self.kafka_consumer()
        consumer.subscribe([self.kafka_topic_name()])
    
        try:
            while True:
                msg = consumer.poll(1.0)

                if msg is None:
                    continue
                if msg.error():
                    # don't crash if the topic does not exist
                    if msg.error().code() == KafkaError.UNKNOWN_TOPIC_OR_PART:
                        yield None
                        break
                    raise KafkaException(msg.error())

                msg = json.loads(msg.value().decode('utf-8'))

                with Session(engine) as session:
                    message = session.exec(select(Message).where(Message.id == msg["message_id"])).first()
                    yield message
        finally:
            consumer.close()

    def kafka_topic_name(self):
        return f"{self._kafka_topic_prefix}-{self.id}"

    def kafka_group_name(self):
        return f"{self._kafka_group_prefix}-{self.id}"

    def kafka_consumer(self):
        consumer = Consumer({
            'bootstrap.servers': KAFKA_BOOTSTRAP_SERVERS,
            'group.id': self.kafka_group_name(),
            'auto.offset.reset': 'earliest'
        })

        # check if the topic exists 
        # creates the topic if it doesn't exist
        topic = consumer.list_topics(topic=self.kafka_topic_name()).topics.get(self.kafka_topic_name())

        if topic is None:
            raise KafkaException(f"Topic {self.kafka_topic_name()} does not exist")

        consumer.subscribe([self.kafka_topic_name()])

        return consumer

    def kafka_producer(self):
        return Producer({'bootstrap.servers': KAFKA_BOOTSTRAP_SERVERS})

    def create_kafka_topic(self) -> Optional[Any]:
        """ Creates a kafka topic for the room. does nothing if the topic already exists

        Raises:
        """

        admin_client = AdminClient({'bootstrap.servers': KAFKA_BOOTSTRAP_SERVERS})
        partitions = 2 if self.room_type == RoomType.PRIVATE else 6

        try:
            topic_future = admin_client.create_topics(
                [
                    NewTopic(
                        topic=self.kafka_topic_name(),
                        num_partitions=partitions,
                        replication_factor=1,
                    )
                ]
            )
            topic_future[self.kafka_topic_name()].result(10)

        except KafkaException as ke:
            if ke.args[0].error == KafkaError.TOPIC_ALREADY_EXISTS:
                return None 
            else:
                raise

    @property
    def create_topic_status(self): 
        return self._create_topic_status

    @create_topic_status.setter
    def create_topic_status(self, value: RoomTopicStatus):
        self._create_topic_status = value


class RoomCreate(RoomBase):
    participants: list[str] = Field(default=[])


class Message(SQLModel, table=True):
    id: str | None = Field(default_factory=generate_id, primary_key=True)
    text: str
    created: datetime = Field(default_factory=datetime.now)

    owner_id: str = Field(default=None, foreign_key="user.id", ondelete="CASCADE")
    owner: User = Relationship(back_populates="messages")

    # room_id: str | None = Field(default=None, foreign_key="room.id")
    rooms: list[Room] = Relationship(
        back_populates="messages", link_model=RoomMessagesLink
    )


class RoomNotFoundException(Exception):
    pass


class RoomValidationException(Exception):
    pass


class UserNotFoundException(Exception):
    pass


class MessageNotFoundException(Exception):
    pass


if __name__ == "__main__":
    SQLModel.metadata.create_all(engine)

<|MERGE_RESOLUTION|>--- conflicted
+++ resolved
@@ -29,32 +29,10 @@
 POSTGRES_PORT = os.environ.get("POSTGRES_PORT")
 POSTGRES_USER = os.environ.get("POSTGRES_USER")
 
-<<<<<<< HEAD
-TEST_POSTGRES_PASSWORD = os.environ.get("TEST_POSTGRES_PASSWORD")
-TEST_POSTGRES_HOST = os.environ.get("TEST_POSTGRES_HOST")
-TEST_POSTGRES_DB = os.environ.get("TEST_POSTGRES_DB")
-TEST_POSTGRES_PORT = os.environ.get("TEST_POSTGRES_PORT")
-TEST_POSTGRES_USER = os.environ.get("TEST_POSTGRES_USER")
-
-KAFKA_BOOTSTRAP_SERVERS = os.getenv("KAFKA_BOOTSTRAP_SERVERS", "kafka:9092")
-
-if os.environ["ENVIRONMENT"] == "test": 
-    engine = create_engine(
-        f"postgresql://{TEST_POSTGRES_USER}:{TEST_POSTGRES_PASSWORD}@{TEST_POSTGRES_HOST}:{TEST_POSTGRES_PORT}/{TEST_POSTGRES_DB}",
-        pool_size=10,
-        max_overflow=20
-   )
-else:
-    engine = create_engine(f"postgresql://{POSTGRES_USER}:{POSTGRES_PASSWORD}@{POSTGRES_HOST}:{POSTGRES_PORT}/{POSTGRES_DB}",
-        pool_size=10,
-        max_overflow=20
-   )
-=======
 engine = create_engine(f"postgresql://{POSTGRES_USER}:{POSTGRES_PASSWORD}@{POSTGRES_HOST}:{POSTGRES_PORT}/{POSTGRES_DB}",
     pool_size=10,
     max_overflow=20
 )
->>>>>>> 614e1ff6
 
 # Helpers
 
